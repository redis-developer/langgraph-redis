--- conflicted
+++ resolved
@@ -21,11 +21,8 @@
 langgraph-checkpoint = "^2.0.10"
 redisvl = "^0.3.9"
 redis = "^5.2.1"
-<<<<<<< HEAD
 python-ulid = "^3.0.0"
-=======
 langgraph = "^0.2.70"
->>>>>>> 192b8724
 
 [tool.poetry.group.dev.dependencies]
 black = "^25.1.0"
