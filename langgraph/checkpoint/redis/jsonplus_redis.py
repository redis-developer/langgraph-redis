import base64
import logging
from typing import Any, Union

import orjson
from langgraph.checkpoint.serde.jsonplus import JsonPlusSerializer

logger = logging.getLogger(__name__)


class JsonPlusRedisSerializer(JsonPlusSerializer):
    """Redis-optimized serializer using orjson for faster JSON processing.

    This serializer handles the conversion of LangChain objects (including messages)
    to and from their serialized format. It specifically addresses the MESSAGE_COERCION_FAILURE
    issue by ensuring that LangChain message objects stored in their serialized format
    (with 'lc', 'type', 'constructor' fields) are properly reconstructed as message objects
    rather than being left as raw dictionaries.

    The serialized format for LangChain objects looks like:
    {
        'lc': 1,  # LangChain version marker
        'type': 'constructor',
        'id': ['langchain', 'schema', 'messages', 'HumanMessage'],
        'kwargs': {'content': '...', 'type': 'human', 'id': '...'}
    }

    This serializer ensures such objects are properly deserialized back to their
    original message object form (e.g., HumanMessage, AIMessage) to prevent
    downstream errors when the application expects message objects with specific
    attributes and methods.
    """

    SENTINEL_FIELDS = [
        "thread_id",
        "checkpoint_id",
        "checkpoint_ns",
        "parent_checkpoint_id",
    ]

    def dumps(self, obj: Any) -> bytes:
<<<<<<< HEAD
        """Use orjson for simple objects, fallback to parent for complex objects."""
        try:
            # Check if this is an Interrupt object that needs special handling
            from langgraph.types import Interrupt

            if isinstance(obj, Interrupt):
                # Serialize Interrupt as a constructor format for proper deserialization
                return super().dumps(obj)
        except ImportError:
            pass

        try:
            # Fast path: Use orjson for JSON-serializable objects
            return orjson.dumps(obj)
        except TypeError:
            # Complex objects (Send, etc.) need parent's msgpack serialization
            return super().dumps(obj)
=======
        """Use orjson for serialization with LangChain object support via default handler."""
        # Use orjson with default handler for LangChain objects
        # The _default method from parent class handles LangChain serialization
        return orjson.dumps(obj, default=self._default)
>>>>>>> 4919e23e

    def loads(self, data: bytes) -> Any:
        """Use orjson for JSON parsing with reviver support, fallback to parent for msgpack data."""
        try:
            # Fast path: Use orjson for JSON data
            parsed = orjson.loads(data)
            # Apply reviver for LangChain objects (lc format)
            return self._revive_if_needed(parsed)
        except (orjson.JSONDecodeError, TypeError):
            # Fallback: Parent handles msgpack and other formats via loads_typed
            # Attempt to detect type and use loads_typed
            try:
                # Try loading as msgpack via parent's loads_typed
                return super().loads_typed(("msgpack", data))
            except Exception:
                # If that fails, try loading as json string
                return super().loads_typed(("json", data))

    def _revive_if_needed(self, obj: Any) -> Any:
        """Recursively apply reviver to handle LangChain serialized objects.

        This method is crucial for preventing MESSAGE_COERCION_FAILURE by ensuring
        that LangChain message objects stored in their serialized format are properly
        reconstructed. Without this, messages would remain as dictionaries with
        'lc', 'type', and 'constructor' fields, causing errors when the application
        expects actual message objects with 'role' and 'content' attributes.

        This also handles Interrupt objects that may be stored as plain dictionaries
        with 'value' and 'id' keys, reconstructing them as proper Interrupt instances
        to prevent AttributeError when accessing the 'id' attribute.

        Args:
            obj: The object to potentially revive, which may be a dict, list, or primitive.

        Returns:
            The revived object with LangChain objects properly reconstructed.
        """
        if isinstance(obj, dict):
            # Check if this is a LangChain serialized object
            if obj.get("lc") in (1, 2) and obj.get("type") == "constructor":
                # Use parent's reviver method to reconstruct the object
                # This converts {'lc': 1, 'type': 'constructor', ...} back to
                # the actual LangChain object (e.g., HumanMessage, AIMessage)
                return self._reviver(obj)

            # Check if this looks like an Interrupt object stored as a plain dict
            # Interrupt objects have 'value' and 'id' keys, and possibly nothing else
            # We need to be careful not to accidentally convert other dicts
            if (
                "value" in obj
                and "id" in obj
                and len(obj) == 2
                and isinstance(obj.get("id"), str)
            ):
                # Try to reconstruct as an Interrupt object
                try:
                    from langgraph.types import Interrupt

                    return Interrupt(value=obj["value"], id=obj["id"])  # type: ignore[call-arg]
                except (ImportError, TypeError, ValueError):
                    # If we can't import or construct Interrupt, fall through
                    pass

            # Recursively process nested dicts
            return {k: self._revive_if_needed(v) for k, v in obj.items()}
        elif isinstance(obj, list):
            # Recursively process lists (e.g., lists of messages)
            return [self._revive_if_needed(item) for item in obj]
        else:
            # Return primitives as-is
            return obj

    def dumps_typed(self, obj: Any) -> tuple[str, str]:  # type: ignore[override]
        if isinstance(obj, (bytes, bytearray)):
            return "base64", base64.b64encode(obj).decode("utf-8")
        else:
            # All objects should be JSON-serializable (LangChain objects are pre-serialized)
            return "json", self.dumps(obj).decode("utf-8")

    def loads_typed(self, data: tuple[str, Union[str, bytes]]) -> Any:
        type_, data_ = data
        if type_ == "base64":
            decoded = base64.b64decode(
                data_ if isinstance(data_, bytes) else data_.encode()
            )
            return decoded
        elif type_ == "json":
            data_bytes = data_ if isinstance(data_, bytes) else data_.encode()
            return self.loads(data_bytes)<|MERGE_RESOLUTION|>--- conflicted
+++ resolved
@@ -39,7 +39,6 @@
     ]
 
     def dumps(self, obj: Any) -> bytes:
-<<<<<<< HEAD
         """Use orjson for simple objects, fallback to parent for complex objects."""
         try:
             # Check if this is an Interrupt object that needs special handling
@@ -51,18 +50,9 @@
         except ImportError:
             pass
 
-        try:
-            # Fast path: Use orjson for JSON-serializable objects
-            return orjson.dumps(obj)
-        except TypeError:
-            # Complex objects (Send, etc.) need parent's msgpack serialization
-            return super().dumps(obj)
-=======
-        """Use orjson for serialization with LangChain object support via default handler."""
         # Use orjson with default handler for LangChain objects
         # The _default method from parent class handles LangChain serialization
         return orjson.dumps(obj, default=self._default)
->>>>>>> 4919e23e
 
     def loads(self, data: bytes) -> Any:
         """Use orjson for JSON parsing with reviver support, fallback to parent for msgpack data."""
